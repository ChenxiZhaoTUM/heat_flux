/**
 * @file 	structural_simulation_class.cpp
 * @brief 	The structural simulation module is licensed under the Aladdin Free Public License (https://spdx.org/licenses/Aladdin.html) regarding usage for medical device development.
 * Commercial use for medical device development is not permitted. This does not apply to applications in other fields.
 * @details	solid structural simulation class for general structural simulations
 * @author 	Bence Z. Rochlitz - Virtonomy GmbH, Xiangyu Hu
 */

#include "structural_simulation_class.h"

////////////////////////////////////////////////////
/* global functions in StructuralSimulation  */
////////////////////////////////////////////////////

BodyPartFromMesh::BodyPartFromMesh(SPHBody &body, SharedPtr<TriangleMeshShape> triangle_mesh_shape_ptr)
	: BodyRegionByParticle(body, triangle_mesh_shape_ptr)
{
	// set the body domain bounds because it is not set by default
	BoundingBox bounds = body_part_shape_.getBounds();
	setBodyPartBounds(bounds);
}

SolidBodyFromMesh::SolidBodyFromMesh(
	SPHSystem &system, SharedPtr<TriangleMeshShape> triangle_mesh_shape, Real resolution,
	SharedPtr<LinearElasticSolid> material_model, StdLargeVec<Vecd> &pos_0, StdLargeVec<Real> &volume)
	: SolidBody(system, triangle_mesh_shape)
{
	sph_adaptation_->resetAdaptationRatios(1.15, system.resolution_ref_ / resolution);
	defineBodyLevelSetShape()->cleanLevelSet();
	defineParticlesWithMaterial<ElasticSolidParticles>(material_model.get());
	generateParticles<ParticleGeneratorLattice>();
	// set the body domain bounds because it is not set by default
	BoundingBox bounds = body_shape_->getBounds();
	setBodyDomainBounds(bounds);
}

SolidBodyForSimulation::SolidBodyForSimulation(
	SPHSystem &system, SharedPtr<TriangleMeshShape> triangle_mesh_shape, Real resolution,
	Real physical_viscosity, shared_ptr<LinearElasticSolid> material_model, StdLargeVec<Vecd> &pos_0, StdLargeVec<Real> &volume)
	: solid_body_from_mesh_(system, triangle_mesh_shape, resolution, material_model, pos_0, volume),
	  inner_body_relation_(solid_body_from_mesh_),
	  initial_normal_direction_(SimpleDynamics<NormalDirectionFromBodyShape>(solid_body_from_mesh_)),
	  correct_configuration_(inner_body_relation_),
	  stress_relaxation_first_half_(inner_body_relation_),
	  stress_relaxation_second_half_(inner_body_relation_),
	  damping_random_(0.2, inner_body_relation_, "Velocity", physical_viscosity)
{
	initial_normal_direction_.parallel_exec();
	std::cout << "  normal initialization done" << std::endl;
}

void expandBoundingBox(BoundingBox *original, BoundingBox *additional)
{
	for (int i = 0; i < original->first.size(); i++)
	{
		if (additional->first[i] < original->first[i])
		{
			original->first[i] = additional->first[i];
		}
		if (additional->second[i] > original->second[i])
		{
			original->second[i] = additional->second[i];
		}
	}
}

void relaxParticlesSingleResolution(InOutput &in_output,
									bool write_particle_relaxation_data,
									SolidBody &solid_body_from_mesh,
									BodyRelationInner &solid_body_from_mesh_inner)
{
	BodyStatesRecordingToVtp write_solid_body_from_mesh_to_vtp(in_output, solid_body_from_mesh);

	//----------------------------------------------------------------------
	//	Methods used for particle relaxation.
	//----------------------------------------------------------------------
	RandomizeParticlePosition random_solid_body_from_mesh_particles(solid_body_from_mesh);
	/** A  Physics relaxation step. */
	relax_dynamics::RelaxationStepInner relaxation_step_inner(solid_body_from_mesh_inner, true);
	//----------------------------------------------------------------------
	//	Particle relaxation starts here.
	//----------------------------------------------------------------------
	random_solid_body_from_mesh_particles.parallel_exec(0.25);
	relaxation_step_inner.surface_bounding_.parallel_exec();
	if (write_particle_relaxation_data)
	{
		write_solid_body_from_mesh_to_vtp.writeToFile(0.0);
	}
	solid_body_from_mesh.updateCellLinkedList();
	//----------------------------------------------------------------------
	//	Particle relaxation time stepping start here.
	//----------------------------------------------------------------------
	int ite_p = 0;
	while (ite_p < 1000)
	{
		relaxation_step_inner.parallel_exec();
		ite_p += 1;
		if (ite_p % 100 == 0)
		{
			std::cout << std::fixed << std::setprecision(9) << "Relaxation steps for the imported model N = " << ite_p << "\n";
			if (write_particle_relaxation_data)
			{
				write_solid_body_from_mesh_to_vtp.writeToFile(ite_p);
			}
		}
	}
	std::cout << "The physics relaxation process of the imported model finished !" << std::endl;
}

std::tuple<StdLargeVec<Vecd>, StdLargeVec<Real>> generateAndRelaxParticlesFromMesh(
	SharedPtr<TriangleMeshShape> triangle_mesh_shape, Real resolution, bool particle_relaxation, bool write_particle_relaxation_data)
{
	BoundingBox bb = triangle_mesh_shape->getBounds();
	SPHSystem system(bb, resolution);
	SolidBody model(system, triangle_mesh_shape);
	model.defineBodyLevelSetShape()->cleanLevelSet();
	model.defineParticlesAndMaterial<SolidParticles, Solid>();
	model.generateParticles<ParticleGeneratorLattice>();

	// set the body domain bounds because it is not set by default
	BoundingBox bounds = model.body_shape_->getBounds();
	model.setBodyDomainBounds(bounds);

	if (particle_relaxation)
	{
		InOutput in_output(system);
		BodyRelationInner inner_relation(model);
		relaxParticlesSingleResolution(in_output, write_particle_relaxation_data, model, inner_relation);
	}

	return std::tuple<StdLargeVec<Vecd>, StdLargeVec<Real>>(model.base_particles_->pos_, model.base_particles_->Vol_);
}

BodyPartByParticle *createBodyPartFromMesh(SPHBody &body, const StlList &stl_list, size_t body_index, SharedPtr<TriangleMeshShape> tmesh)
{
#ifdef __EMSCRIPTEN__
	tmesh->setName(stl_list[body_index].name);
	return new BodyPartFromMesh(body, tmesh);
#else
	tmesh->setName(stl_list[body_index]);
	return new BodyPartFromMesh(body, tmesh);
#endif
}

StructuralSimulationInput::StructuralSimulationInput(
	string relative_input_path,
	StlList imported_stl_list,
	Real scale_stl,
	vector<Vec3d> translation_list,
	vector<Real> resolution_list,
	vector<shared_ptr<LinearElasticSolid>> material_model_list,
	StdVec<Real> physical_viscosity,
	StdVec<IndexVector> contacting_bodies_list)
	: relative_input_path_(relative_input_path),
	  imported_stl_list_(imported_stl_list),
	  scale_stl_(scale_stl),
	  translation_list_(translation_list),
	  resolution_list_(resolution_list),
	  material_model_list_(material_model_list),
	  physical_viscosity_(physical_viscosity),
	  contacting_body_pairs_list_(contacting_bodies_list),
	  time_dep_contacting_body_pairs_list_({}),
	  particle_relaxation_list_({})
{
	for (size_t i = 0; i < resolution_list_.size(); i++)
	{
		particle_relaxation_list_.push_back(true);
	}
	write_particle_relaxation_data_ = false;
	// scale system boundaries
	scale_system_boundaries_ = 1;
	// boundary conditions
	non_zero_gravity_ = {};
	acceleration_bounding_box_tuple_ = {};
	force_in_body_region_tuple_ = {};
	surface_pressure_tuple_ = {};
	spring_damper_tuple_ = {};
	surface_spring_tuple_ = {};
	body_indices_fixed_constraint_ = {};
	body_indices_fixed_constraint_region_ = {};
	position_solid_body_tuple_ = {};
	position_scale_solid_body_tuple_ = {};
	translation_solid_body_tuple_ = {};
	translation_solid_body_part_tuple_ = {};
};

///////////////////////////////////////
/* StructuralSimulation members */
///////////////////////////////////////

StructuralSimulation::StructuralSimulation(const StructuralSimulationInput &input)
	: // generic input
	  relative_input_path_(input.relative_input_path_),
	  imported_stl_list_(input.imported_stl_list_),
	  scale_stl_(input.scale_stl_),
	  translation_list_(input.translation_list_),
	  resolution_list_(input.resolution_list_),
	  material_model_list_(input.material_model_list_),
	  physical_viscosity_(input.physical_viscosity_),
	  contacting_body_pairs_list_(input.contacting_body_pairs_list_),
	  time_dep_contacting_body_pairs_list_(input.time_dep_contacting_body_pairs_list_),

	  // default system, optional: particle relaxation, scale_system_boundaries
	  particle_relaxation_list_(input.particle_relaxation_list_),
	  write_particle_relaxation_data_(input.write_particle_relaxation_data_),
	  system_resolution_(0.0),
	  system_(SPHSystem(BoundingBox(Vec3d(0), Vec3d(0)), system_resolution_)),
	  scale_system_boundaries_(input.scale_system_boundaries_),
	  in_output_(system_),

	  // optional: boundary conditions
	  non_zero_gravity_(input.non_zero_gravity_),
	  acceleration_bounding_box_tuple_(input.acceleration_bounding_box_tuple_),
	  force_in_body_region_tuple_(input.force_in_body_region_tuple_),
	  surface_pressure_tuple_(input.surface_pressure_tuple_),
	  spring_damper_tuple_(input.spring_damper_tuple_),
	  surface_spring_tuple_(input.surface_spring_tuple_),
	  body_indices_fixed_constraint_(input.body_indices_fixed_constraint_),
	  body_indices_fixed_constraint_region_(input.body_indices_fixed_constraint_region_),
	  position_solid_body_tuple_(input.position_solid_body_tuple_),
	  position_scale_solid_body_tuple_(input.position_scale_solid_body_tuple_),
	  translation_solid_body_tuple_(input.translation_solid_body_tuple_),
	  translation_solid_body_part_tuple_(input.translation_solid_body_part_tuple_),

	  // iterators
	  iteration_(0),

	  // data storage
	  von_mises_stress_max_({}),
	  von_mises_stress_particles_({})

{
	// scaling of translation and resolution
	scaleTranslationAndResolution();
	// set the default resolution to the max in the resolution list
	setSystemResolutionMax();
	// create the body mesh list for triangular mesh shapes storage
	createBodyMeshList();
	// set up the system
	calculateSystemBoundaries();
	system_.run_particle_relaxation_ = true;
	// initialize solid bodies with their properties
	initializeElasticSolidBodies();
	// contacts
	initializeAllContacts();
	// boundary conditions
	initializeGravity();
	initializeAccelerationForBodyPartInBoundingBox();
	initializeForceInBodyRegion();
	initializeSurfacePressure();
	initializeSpringDamperConstraintParticleWise();
	initializeSpringNormalOnSurfaceParticles();
	initializeConstrainSolidBody();
	initializeConstrainSolidBodyRegion();
	initializePositionSolidBody();
	initializePositionScaleSolidBody();
	initializeTranslateSolidBody();
	initializeTranslateSolidBodyPart();
	// initialize simulation
	initializeSimulation();
}

StructuralSimulation::~StructuralSimulation()
{
}

void StructuralSimulation::scaleTranslationAndResolution()
{
	// scale the translation_list_, system_resolution_ and resolution_list_
	for (size_t i = 0; i < translation_list_.size(); i++)
	{
		translation_list_[i] *= scale_stl_;
	}
	system_resolution_ *= scale_stl_;
	for (size_t i = 0; i < resolution_list_.size(); i++)
	{
		resolution_list_[i] *= scale_stl_;
	}
}

void StructuralSimulation::setSystemResolutionMax()
{
	system_resolution_ = 0.0;
	for (size_t i = 0; i < resolution_list_.size(); i++)
	{
		if (system_resolution_ < resolution_list_[i])
		{
			system_resolution_ = resolution_list_[i];
		}
	}
	system_.resolution_ref_ = system_resolution_;
}

void StructuralSimulation::calculateSystemBoundaries()
{
	// calculate system bounds from all bodies
	for (size_t i = 0; i < body_mesh_list_.size(); i++)
	{
		BoundingBox additional = body_mesh_list_[i]->getBounds();
		expandBoundingBox(&system_.system_domain_bounds_, &additional);
	}
	// scale the system bounds around the center point
	Vecd center_point = (system_.system_domain_bounds_.first + system_.system_domain_bounds_.second) * 0.5;

	Vecd distance_first = system_.system_domain_bounds_.first - center_point;
	Vecd distance_second = system_.system_domain_bounds_.second - center_point;

	system_.system_domain_bounds_.first = center_point + distance_first * scale_system_boundaries_;
	system_.system_domain_bounds_.second = center_point + distance_second * scale_system_boundaries_;
}

void StructuralSimulation::createBodyMeshList()
{
	body_mesh_list_ = {};
	for (size_t i = 0; i < imported_stl_list_.size(); i++)
	{
		string relative_input_path_copy = relative_input_path_;
#ifdef __EMSCRIPTEN__
		body_mesh_list_.push_back(make_shared<TriangleMeshShapeSTL>(reinterpret_cast<const uint8_t *>(imported_stl_list_[i].ptr), translation_list_[i], scale_stl_, imported_stl_list_[i].name));
#else
		body_mesh_list_.push_back(make_shared<TriangleMeshShapeSTL>(relative_input_path_copy.append(imported_stl_list_[i]), translation_list_[i], scale_stl_, imported_stl_list_[i]));
#endif
	}
}

void StructuralSimulation::initializeElasticSolidBodies()
{
	solid_body_list_ = {};
	particle_normal_update_ = {};
	for (size_t i = 0; i < body_mesh_list_.size(); i++)
	{
		string temp_name = "";
#ifdef __EMSCRIPTEN__
		temp_name.append(imported_stl_list_[i].name);
#else  // __EMSCRIPTEN__
		temp_name.append(imported_stl_list_[i]);
#endif // __EMSCRIPTEN__
	   // we delete the .stl ending
		temp_name.erase(temp_name.size() - 4);
		// create the initial particles from the triangle mesh shape with particle relaxation option
		std::tuple<StdLargeVec<Vecd>, StdLargeVec<Real>> particles = 
			generateAndRelaxParticlesFromMesh(body_mesh_list_[i], resolution_list_[i], particle_relaxation_list_[i], write_particle_relaxation_data_);

		// get the particles' initial position and their volume
		StdLargeVec<Vecd> &pos_0 = std::get<0>(particles);
		StdLargeVec<Real> &volume = std::get<1>(particles);

		// create the SolidBodyForSimulation
		solid_body_list_.emplace_back(make_shared<SolidBodyForSimulation>(
			system_, body_mesh_list_[i], resolution_list_[i], physical_viscosity_[i], material_model_list_[i], pos_0, volume));

		// update normal direction of particles
		particle_normal_update_.emplace_back(make_shared<solid_dynamics::UpdateElasticNormalDirection>(*solid_body_list_[i]->getSolidBodyFromMesh()));
	}
}

void StructuralSimulation::initializeContactBetweenTwoBodies(int first, int second)
{
	SolidBodyFromMesh *first_body = solid_body_list_[first]->getSolidBodyFromMesh();
	SolidBodyFromMesh *second_body = solid_body_list_[second]->getSolidBodyFromMesh();

	contact_list_.emplace_back(make_shared<SolidBodyRelationContact>(*first_body, RealBodyVector({second_body})));
	contact_list_.emplace_back(make_shared<SolidBodyRelationContact>(*second_body, RealBodyVector({first_body})));

	int last = contact_list_.size() - 1;
	contact_density_list_.push_back(make_shared<solid_dynamics::ContactDensitySummation>(*contact_list_[last - 1]));
	contact_density_list_.push_back(make_shared<solid_dynamics::ContactDensitySummation>(*contact_list_[last]));

	contact_force_list_.push_back(make_shared<solid_dynamics::ContactForce>(*contact_list_[last - 1]));
	contact_force_list_.push_back(make_shared<solid_dynamics::ContactForce>(*contact_list_[last]));
}

void StructuralSimulation::initializeAllContacts()
{
	contact_list_ = {};
	contact_density_list_ = {};
	contact_force_list_ = {};
	// first place all the regular contacts into the lists
	for (size_t i = 0; i < contacting_body_pairs_list_.size(); i++)
	{
		SolidBodyFromMesh *contact_body = solid_body_list_[i]->getSolidBodyFromMesh();
		RealBodyVector target_list = {};

		for (size_t target_i : contacting_body_pairs_list_[i])
		{
			target_list.emplace_back(solid_body_list_[target_i]->getSolidBodyFromMesh());
		}

		contact_list_.emplace_back(make_shared<SolidBodyRelationContact>(*contact_body, target_list));
		int last = contact_list_.size() - 1;
		contact_density_list_.emplace_back(make_shared<solid_dynamics::ContactDensitySummation>(*contact_list_[last]));
		contact_force_list_.emplace_back(make_shared<solid_dynamics::ContactForce>(*contact_list_[last]));
	}
	// continue appending the lists with the time dependent contacts
	for (size_t i = 0; i < time_dep_contacting_body_pairs_list_.size(); i++)
	{
		int body_1 = time_dep_contacting_body_pairs_list_[i].first[0];
		int body_2 = time_dep_contacting_body_pairs_list_[i].first[1];
		initializeContactBetweenTwoBodies(body_1, body_2); // vector with first element being array with indices
	}
}

void StructuralSimulation::initializeGravity()
{
	// collect all the body indices with non-zero gravity
	vector<int> gravity_indices = {};
	for (size_t i = 0; i < non_zero_gravity_.size(); i++)
	{
		gravity_indices.push_back(non_zero_gravity_[i].first);
	}
	// initialize gravity
<<<<<<< HEAD
	initialize_gravity_ = {};
	size_t gravity_index_i = 0; // iterating through gravity_indices
=======
	initialize_time_step_ = {};
	size_t gravity_index_i = 0; // iterating through gravity_indeces
>>>>>>> 0f85134b
	for (size_t i = 0; i < solid_body_list_.size(); i++)
	{
		// check if i is in indices_gravity
		if (count(gravity_indices.begin(), gravity_indices.end(), i))
		{
			Gravity *gravity = new Gravity(non_zero_gravity_[gravity_index_i].second);
			initialize_time_step_.emplace_back(make_shared<TimeStepInitialization>(*solid_body_list_[i]->getSolidBodyFromMesh(), *gravity));
			gravity_index_i++;
		}
		else
		{
			initialize_time_step_.emplace_back(make_shared<TimeStepInitialization>(*solid_body_list_[i]->getSolidBodyFromMesh()));
		}
	}
}

void StructuralSimulation::initializeAccelerationForBodyPartInBoundingBox()
{
	acceleration_bounding_box_ = {};
	for (size_t i = 0; i < acceleration_bounding_box_tuple_.size(); i++)
	{
		SolidBody *solid_body = solid_body_list_[get<0>(acceleration_bounding_box_tuple_[i])]->getSolidBodyFromMesh();
		acceleration_bounding_box_.emplace_back(make_shared<solid_dynamics::AccelerationForBodyPartInBoundingBox>(
			*solid_body, get<1>(acceleration_bounding_box_tuple_[i]), get<2>(acceleration_bounding_box_tuple_[i])));
	}
}

void StructuralSimulation::initializeForceInBodyRegion()
{
	force_in_body_region_ = {};
	for (size_t i = 0; i < force_in_body_region_tuple_.size(); i++)
	{
		int body_index = get<0>(force_in_body_region_tuple_[i]);
		BoundingBox bbox = get<1>(force_in_body_region_tuple_[i]);
		Vec3d force = get<2>(force_in_body_region_tuple_[i]);
		Real end_time = get<3>(force_in_body_region_tuple_[i]);

		// get the length of each side to create the box
		Real x_side = bbox.second[0] - bbox.first[0];
		Real y_side = bbox.second[1] - bbox.first[1];
		Real z_side = bbox.second[2] - bbox.first[2];
		Vec3d halfsize_bbox(0.5 * x_side, 0.5 * y_side, 0.5 * z_side);
		// get the center point for translation from the origin
		Vec3d center = (bbox.second + bbox.first) * 0.5;
		// SimTK geometric modeling resolution
		int resolution(20);
		// create the triangle mesh of the box
		BodyPartFromMesh *bp = body_part_tri_mesh_ptr_keeper_.createPtr<BodyPartFromMesh>(
			*solid_body_list_[body_index]->getSolidBodyFromMesh(), makeShared<TriangleMeshShapeBrick>(halfsize_bbox, resolution, center, imported_stl_list_[body_index]));
		force_in_body_region_.emplace_back(make_shared<solid_dynamics::ForceInBodyRegion>(*solid_body_list_[body_index]->getSolidBodyFromMesh(), *bp, force, end_time));
	}
}

void StructuralSimulation::initializeSurfacePressure()
{
	surface_pressure_ = {};
	for (size_t i = 0; i < surface_pressure_tuple_.size(); i++)
	{
		int body_index = get<0>(surface_pressure_tuple_[i]);
		SharedPtr<TriangleMeshShape> tri_mesh = get<1>(surface_pressure_tuple_[i]);
		Vec3d point = get<2>(surface_pressure_tuple_[i]);
		StdVec<array<Real, 2>> pressure_over_time = get<3>(surface_pressure_tuple_[i]);

		BodyPartByParticle *bp = body_part_tri_mesh_ptr_keeper_.createPtr<BodyPartFromMesh>(*solid_body_list_[body_index]->getSolidBodyFromMesh(), tri_mesh);
		surface_pressure_.emplace_back(make_shared<solid_dynamics::SurfacePressureFromSource>(*solid_body_list_[body_index]->getSolidBodyFromMesh(), *bp, point, pressure_over_time));
	}
}

void StructuralSimulation::initializeSpringDamperConstraintParticleWise()
{
	spring_damper_constraint_ = {};
	for (size_t i = 0; i < spring_damper_tuple_.size(); i++)
	{
		SolidBody *solid_body = solid_body_list_[get<0>(spring_damper_tuple_[i])]->getSolidBodyFromMesh();
		spring_damper_constraint_.emplace_back(make_shared<solid_dynamics::SpringDamperConstraintParticleWise>(*solid_body, get<1>(spring_damper_tuple_[i]), get<2>(spring_damper_tuple_[i])));
	}
}

void StructuralSimulation::initializeSpringNormalOnSurfaceParticles()
{
	surface_spring_ = {};
	for (size_t i = 0; i < surface_spring_tuple_.size(); i++)
	{
		int body_index = get<0>(surface_spring_tuple_[i]);
		SharedPtr<TriangleMeshShape> tri_mesh = get<1>(surface_spring_tuple_[i]);
		bool inner_outer = get<2>(surface_spring_tuple_[i]);
		Vec3d point = get<3>(surface_spring_tuple_[i]);
		Real spring_stiffness = get<4>(surface_spring_tuple_[i]);
		Real damping_coefficient = get<5>(surface_spring_tuple_[i]);

		BodyPartByParticle *bp = body_part_tri_mesh_ptr_keeper_.createPtr<BodyPartFromMesh>(*solid_body_list_[body_index]->getSolidBodyFromMesh(), tri_mesh);
		surface_spring_.emplace_back(make_shared<solid_dynamics::SpringNormalOnSurfaceParticles>(*solid_body_list_[body_index]->getSolidBodyFromMesh(), *bp, inner_outer, point, spring_stiffness, damping_coefficient));
	}
}

void StructuralSimulation::initializeConstrainSolidBody()
{
	fixed_constraint_body_ = {};
	for (size_t i = 0; i < body_indices_fixed_constraint_.size(); i++)
	{
		int body_index = body_indices_fixed_constraint_[i];
		BodyPartFromMesh *bp = body_part_tri_mesh_ptr_keeper_.createPtr<BodyPartFromMesh>(*solid_body_list_[body_index]->getSolidBodyFromMesh(), body_mesh_list_[body_index]);
		fixed_constraint_body_.emplace_back(make_shared<solid_dynamics::ConstrainSolidBodyRegion>(*solid_body_list_[body_index]->getSolidBodyFromMesh(), *bp));
	}
}

void StructuralSimulation::initializeConstrainSolidBodyRegion()
{
	fixed_constraint_region_ = {};
	for (size_t i = 0; i < body_indices_fixed_constraint_region_.size(); i++)
	{
		int body_index = body_indices_fixed_constraint_region_[i].first;
		BoundingBox bbox = body_indices_fixed_constraint_region_[i].second;

		// get the length of each side to create the box
		Real x_side = bbox.second[0] - bbox.first[0];
		Real y_side = bbox.second[1] - bbox.first[1];
		Real z_side = bbox.second[2] - bbox.first[2];
		Vec3d halfsize_bbox(0.5 * x_side, 0.5 * y_side, 0.5 * z_side);
		// get the center point for translation from the origin
		Vec3d center = (bbox.second + bbox.first) * 0.5;
		// SimTK geometric modeling resolution
		int resolution(20);
		// create the triangle mesh of the box
		BodyPartFromMesh *bp = body_part_tri_mesh_ptr_keeper_.createPtr<BodyPartFromMesh>(
			*solid_body_list_[body_index]->getSolidBodyFromMesh(), makeShared<TriangleMeshShapeBrick>(halfsize_bbox, resolution, center, imported_stl_list_[body_index]));
		fixed_constraint_region_.emplace_back(make_shared<solid_dynamics::ConstrainSolidBodyRegion>(*solid_body_list_[body_index]->getSolidBodyFromMesh(), *bp));
	}
}

void StructuralSimulation::initializePositionSolidBody()
{
	position_solid_body_ = {};
	for (size_t i = 0; i < position_solid_body_tuple_.size(); i++)
	{
		int body_index = get<0>(position_solid_body_tuple_[i]);
		Real start_time = get<1>(position_solid_body_tuple_[i]);
		Real end_time = get<2>(position_solid_body_tuple_[i]);
		Vecd pos_end_center = get<3>(position_solid_body_tuple_[i]);
		BodyPartFromMesh *bp = body_part_tri_mesh_ptr_keeper_.createPtr<BodyPartFromMesh>(*solid_body_list_[body_index]->getSolidBodyFromMesh(), body_mesh_list_[body_index]);

		position_solid_body_.emplace_back(make_shared<solid_dynamics::PositionSolidBody>(*solid_body_list_[body_index]->getSolidBodyFromMesh(), *bp, start_time, end_time, pos_end_center));
	}
}

void StructuralSimulation::initializePositionScaleSolidBody()
{
	position_scale_solid_body_ = {};
	for (size_t i = 0; i < position_scale_solid_body_tuple_.size(); i++)
	{
		int body_index = get<0>(position_scale_solid_body_tuple_[i]);
		Real start_time = get<1>(position_scale_solid_body_tuple_[i]);
		Real end_time = get<2>(position_scale_solid_body_tuple_[i]);
		Real scale = get<3>(position_scale_solid_body_tuple_[i]);
		BodyPartFromMesh *bp = body_part_tri_mesh_ptr_keeper_.createPtr<BodyPartFromMesh>(*solid_body_list_[body_index]->getSolidBodyFromMesh(), body_mesh_list_[body_index]);

		position_scale_solid_body_.emplace_back(make_shared<solid_dynamics::PositionScaleSolidBody>(*solid_body_list_[body_index]->getSolidBodyFromMesh(), *bp, start_time, end_time, scale));
	}
}

void StructuralSimulation::initializeTranslateSolidBody()
{
	translation_solid_body_ = {};
	for (size_t i = 0; i < translation_solid_body_tuple_.size(); i++)
	{
		int body_index = get<0>(translation_solid_body_tuple_[i]);
		Real start_time = get<1>(translation_solid_body_tuple_[i]);
		Real end_time = get<2>(translation_solid_body_tuple_[i]);
		Vecd translation = get<3>(translation_solid_body_tuple_[i]);
		BodyPartFromMesh *bp = body_part_tri_mesh_ptr_keeper_.createPtr<BodyPartFromMesh>(
			*solid_body_list_[body_index]->getSolidBodyFromMesh(), body_mesh_list_[body_index]);

		translation_solid_body_.emplace_back(make_shared<solid_dynamics::TranslateSolidBody>(
			*solid_body_list_[body_index]->getSolidBodyFromMesh(), *bp, start_time, end_time, translation));
	}
}

void StructuralSimulation::initializeTranslateSolidBodyPart()
{
	translation_solid_body_part_ = {};
	for (size_t i = 0; i < translation_solid_body_part_tuple_.size(); i++)
	{
		int body_index = get<0>(translation_solid_body_part_tuple_[i]);
		Real start_time = get<1>(translation_solid_body_part_tuple_[i]);
		Real end_time = get<2>(translation_solid_body_part_tuple_[i]);
		Vecd translation = get<3>(translation_solid_body_part_tuple_[i]);
		BoundingBox bbox = get<4>(translation_solid_body_part_tuple_[i]);
		BodyPartFromMesh *bp = body_part_tri_mesh_ptr_keeper_.createPtr<BodyPartFromMesh>(
			*solid_body_list_[body_index]->getSolidBodyFromMesh(), body_mesh_list_[body_index]);

		translation_solid_body_part_.emplace_back(make_shared<solid_dynamics::TranslateSolidBodyPart>(
			*solid_body_list_[body_index]->getSolidBodyFromMesh(), *bp, start_time, end_time, translation, bbox));
	}
}

void StructuralSimulation::executeInitialNormalDirection()
{
	for (size_t i = 0; i < solid_body_list_.size(); i++)
	{
		solid_body_list_[i]->getInitialNormalDirection()->parallel_exec();
	}
}

void StructuralSimulation::executeCorrectConfiguration()
{
	for (size_t i = 0; i < solid_body_list_.size(); i++)
	{
		solid_body_list_[i]->getCorrectConfiguration()->parallel_exec();
	}
}

void StructuralSimulation::executeUpdateElasticNormalDirection()
{
	for (size_t i = 0; i < particle_normal_update_.size(); i++)
	{
		particle_normal_update_[i]->parallel_exec();
	}
}

void StructuralSimulation::executeInitializeATimeStep()
{
	for (size_t i = 0; i < initialize_time_step_.size(); i++)
	{
		initialize_time_step_[i]->parallel_exec();
	}
}

void StructuralSimulation::executeAccelerationForBodyPartInBoundingBox()
{
	for (size_t i = 0; i < acceleration_bounding_box_.size(); i++)
	{
		acceleration_bounding_box_[i]->parallel_exec();
	}
}

void StructuralSimulation::executeForceInBodyRegion()
{
	for (size_t i = 0; i < force_in_body_region_.size(); i++)
	{
		force_in_body_region_[i]->parallel_exec();
	}
}

void StructuralSimulation::executeSurfacePressure()
{
	for (size_t i = 0; i < surface_pressure_.size(); i++)
	{
		surface_pressure_[i]->parallel_exec();
	}
}

void StructuralSimulation::executeSpringDamperConstraintParticleWise()
{
	for (size_t i = 0; i < spring_damper_constraint_.size(); i++)
	{
		spring_damper_constraint_[i]->parallel_exec();
	}
}

void StructuralSimulation::executeSpringNormalOnSurfaceParticles()
{
	for (size_t i = 0; i < surface_spring_.size(); i++)
	{
		surface_spring_[i]->parallel_exec();
	}
}

void StructuralSimulation::executeContactDensitySummation()
{
	// number of contacts that are not time dependent: contact pairs * 2
	size_t number_of_general_contacts = contacting_body_pairs_list_.size();
	for (size_t i = 0; i < contact_density_list_.size(); i++)
	{
		if (i < number_of_general_contacts)
		{
			contact_density_list_[i]->parallel_exec();
		}
		else
		{
			// index of the time dependent contact body pair
			// for i = 0, 1 --> index = 0, i = 2, 3 --> index = 1, and so on..
			int index = (i - number_of_general_contacts) / 2;
			Real start_time = time_dep_contacting_body_pairs_list_[index].second[0];
			Real end_time = time_dep_contacting_body_pairs_list_[index].second[1];
			if (GlobalStaticVariables::physical_time_ >= start_time && GlobalStaticVariables::physical_time_ <= end_time)
			{
				contact_density_list_[i]->parallel_exec();
			}
		}
	}
}

void StructuralSimulation::executeContactForce()
{
	// number of contacts that are not time dependent: contact pairs * 2
	size_t number_of_general_contacts = contacting_body_pairs_list_.size();
	for (size_t i = 0; i < contact_force_list_.size(); i++)
	{
		if (i < number_of_general_contacts)
		{
			contact_force_list_[i]->parallel_exec();
		}
		else
		{
			// index of the time dependent contact body pair
			// for i = 0, 1 --> index = 0, i = 2, 3 --> index = 1, and so on..
			int index = (i - number_of_general_contacts) / 2;
			Real start_time = time_dep_contacting_body_pairs_list_[index].second[0];
			Real end_time = time_dep_contacting_body_pairs_list_[index].second[1];
			if (GlobalStaticVariables::physical_time_ >= start_time && GlobalStaticVariables::physical_time_ <= end_time)
			{
				contact_force_list_[i]->parallel_exec();
			}
		}
	}
}

void StructuralSimulation::executeStressRelaxationFirstHalf(Real dt)
{
	for (size_t i = 0; i < solid_body_list_.size(); i++)
	{
		solid_body_list_[i]->getStressRelaxationFirstHalf()->parallel_exec(dt);
	}
}

void StructuralSimulation::executeConstrainSolidBody()
{
	for (size_t i = 0; i < fixed_constraint_body_.size(); i++)
	{
		fixed_constraint_body_[i]->parallel_exec();
	}
}

void StructuralSimulation::executeConstrainSolidBodyRegion()
{
	for (size_t i = 0; i < fixed_constraint_region_.size(); i++)
	{
		fixed_constraint_region_[i]->parallel_exec();
	}
}

void StructuralSimulation::executePositionSolidBody(Real dt)
{
	for (size_t i = 0; i < position_solid_body_.size(); i++)
	{
		position_solid_body_[i]->parallel_exec(dt);
	}
}

void StructuralSimulation::executePositionScaleSolidBody(Real dt)
{
	for (size_t i = 0; i < position_scale_solid_body_.size(); i++)
	{
		position_scale_solid_body_[i]->parallel_exec(dt);
	}
}

void StructuralSimulation::executeTranslateSolidBody(Real dt)
{
	for (size_t i = 0; i < translation_solid_body_.size(); i++)
	{
		translation_solid_body_[i]->parallel_exec(dt);
	}
}

void StructuralSimulation::executeTranslateSolidBodyPart(Real dt)
{
	for (size_t i = 0; i < translation_solid_body_part_.size(); i++)
	{
		translation_solid_body_part_[i]->parallel_exec(dt);
	}
}

void StructuralSimulation::executeDamping(Real dt)
{
	for (size_t i = 0; i < solid_body_list_.size(); i++)
	{
		solid_body_list_[i]->getDampingWithRandomChoice()->parallel_exec(dt);
	}
}

void StructuralSimulation::executeStressRelaxationSecondHalf(Real dt)
{
	for (size_t i = 0; i < solid_body_list_.size(); i++)
	{
		solid_body_list_[i]->getStressRelaxationSecondHalf()->parallel_exec(dt);
	}
}

void StructuralSimulation::executeUpdateCellLinkedList()
{
	for (size_t i = 0; i < solid_body_list_.size(); i++)
	{
		solid_body_list_[i]->getSolidBodyFromMesh()->updateCellLinkedList();
	}
}

void StructuralSimulation::executeContactUpdateConfiguration()
{
	// number of contacts that are not time dependent: contact pairs * 2
	size_t number_of_general_contacts = contacting_body_pairs_list_.size();
	for (size_t i = 0; i < contact_list_.size(); i++)
	{
		// general contacts = contacting_bodies * 2
		if (i < number_of_general_contacts)
		{
			contact_list_[i]->updateConfiguration();
		}
		// time dependent contacts = time dep. contacting_bodies * 2
		else
		{
			// index of the time dependent contact body pair
			// for i = 0, 1 --> index = 0, i = 2, 3 --> index = 1, and so on..
			int index = (i - number_of_general_contacts) / 2;
			Real start_time = time_dep_contacting_body_pairs_list_[index].second[0];
			Real end_time = time_dep_contacting_body_pairs_list_[index].second[1];
			if (GlobalStaticVariables::physical_time_ >= start_time && GlobalStaticVariables::physical_time_ <= end_time)
			{
				contact_list_[i]->updateConfiguration();
			}
		}
	}
}

void StructuralSimulation::initializeSimulation()
{
	GlobalStaticVariables::physical_time_ = 0.0;

	/** INITIALIZE SYSTEM */
	system_.initializeSystemCellLinkedLists();
	system_.initializeSystemConfigurations();

	/** INITIAL CONDITION */
	executeCorrectConfiguration();
}

void StructuralSimulation::runSimulationStep(Real &dt, Real &integration_time)
{
	if (iteration_ % 100 == 0)
		cout << "N=" << iteration_ << " Time: " << GlobalStaticVariables::physical_time_ << "	dt: " << dt << "\n";

	/** UPDATE NORMAL DIRECTIONS */
	executeUpdateElasticNormalDirection();

	/** ACTIVE BOUNDARY CONDITIONS */
	// force (acceleration) based
	executeInitializeATimeStep();
	executeAccelerationForBodyPartInBoundingBox();
	executeForceInBodyRegion();
	executeSurfacePressure();
	executeSpringDamperConstraintParticleWise();
	executeSpringNormalOnSurfaceParticles();

	/** CONTACT */
	executeContactDensitySummation();
	executeContactForce();

	/** STRESS RELAXATION, DAMPING, POSITIONAL CONSTRAINTS */
	executeStressRelaxationFirstHalf(dt);

	executeConstrainSolidBody();
	executeConstrainSolidBodyRegion();
	executePositionSolidBody(dt);
	executePositionScaleSolidBody(dt);
	executeTranslateSolidBody(dt);
	// velocity based
	executeTranslateSolidBodyPart(dt);

	executeDamping(dt);

	executeConstrainSolidBody();
	executeConstrainSolidBodyRegion();
	executePositionSolidBody(dt);
	executePositionScaleSolidBody(dt);
	executeTranslateSolidBody(dt);
	// velocity based
	executeTranslateSolidBodyPart(dt);

	executeStressRelaxationSecondHalf(dt);
	/** UPDATE TIME STEP SIZE, INCREMENT */
	iteration_++;
	dt = system_.getSmallestTimeStepAmongSolidBodies();
	integration_time += dt;
	GlobalStaticVariables::physical_time_ += dt;

	/** UPDATE BODIES CELL LINKED LISTS */
	executeUpdateCellLinkedList();

	/** UPDATE CONTACT CONFIGURATION */
	executeContactUpdateConfiguration();
}

void StructuralSimulation::runSimulation(Real end_time)
{
	BodyStatesRecordingToVtp write_states(in_output_, system_.real_bodies_);

	/** Statistics for computing time. */
	write_states.writeToFile(0);
	Real output_period = end_time / 100.0;
	Real dt = 0.0;
	tick_count t1 = tick_count::now();
	tick_count::interval_t interval;
	/** Main loop */
	while (GlobalStaticVariables::physical_time_ < end_time)
	{
		Real integration_time = 0.0;
		while (integration_time < output_period)
		{
			runSimulationStep(dt, integration_time);
		}
		tick_count t2 = tick_count::now();
		// record data for test
		von_mises_stress_max_.push_back(solid_body_list_[0].get()->getElasticSolidParticles()->getVonMisesStressMax());
		von_mises_stress_particles_.push_back(solid_body_list_[0].get()->getElasticSolidParticles()->getVonMisesStressVector());

		von_mises_strain_max_.push_back(solid_body_list_[0].get()->getElasticSolidParticles()->getVonMisesStrainMax());
		von_mises_strain_particles_.push_back(solid_body_list_[0].get()->getElasticSolidParticles()->getVonMisesStrainVector());
		// write data to file
		write_states.writeToFile();
		tick_count t3 = tick_count::now();
		interval += t3 - t2;
	}
	tick_count t4 = tick_count::now();
	tick_count::interval_t tt;
	tt = t4 - t1 - interval;
	cout << "Total wall time for computation: " << tt.seconds() << " seconds." << endl;
}

double StructuralSimulation::runSimulationFixedDurationJS(int number_of_steps)
{
	BodyStatesRecordingToVtp write_states(in_output_, system_.real_bodies_);
	GlobalStaticVariables::physical_time_ = 0.0;

	/** Statistics for computing time. */
	write_states.writeToFile(0);
	int output_period = 100;
	Real dt = 0.0;
	tick_count t1 = tick_count::now();
	tick_count::interval_t interval;
	/** Main loop */
	while (iteration_ < number_of_steps)
	{
		Real integration_time = 0.0;
		int output_step = 0;
		while (output_step < output_period)
		{
			runSimulationStep(dt, integration_time);
			output_step++;
		}
		tick_count t2 = tick_count::now();
		write_states.writeToFile();
		tick_count t3 = tick_count::now();
		interval += t3 - t2;
	}
	tick_count t4 = tick_count::now();
	tick_count::interval_t tt;
	tt = t4 - t1 - interval;
	return tt.seconds();
}

Real StructuralSimulation::getMaxDisplacement(int body_index)
{
	StdLargeVec<Vecd> &pos_0 = solid_body_list_[body_index].get()->getElasticSolidParticles()->pos0_;
	StdLargeVec<Vecd> &pos_n = solid_body_list_[body_index].get()->getElasticSolidParticles()->pos_;
	Real displ_max = 0;
	for (size_t i = 0; i < pos_0.size(); i++)
	{
		Real displ = (pos_n[i] - pos_0[i]).norm();
		if (displ > displ_max)
			displ_max = displ;
	}
	return displ_max;
}

StructuralSimulationJS::StructuralSimulationJS(const StructuralSimulationInput &input)
	: StructuralSimulation(input),
	  write_states_(in_output_, system_.real_bodies_),
	  dt(0.0)
{
	write_states_.writeToFile(0);
	GlobalStaticVariables::physical_time_ = 0.0;
}

void StructuralSimulationJS::runSimulationFixedDuration(int number_of_steps)
{
	/** Statistics for computing time. */
	tick_count t_start = tick_count::now(); // computation time monitoring
	/** Main loop */
	for (int i = 0; i < number_of_steps; ++i)
	{
		Real integration_time = 0.0;
		runSimulationStep(dt, integration_time);
	}
	tick_count t_end = tick_count::now(); // computation time monitoring
	tick_count::interval_t t_interval = t_end - t_start;
	cout << "Total time for computation: " << t_interval.seconds() << " seconds." << endl;
}

VtuStringData StructuralSimulationJS::getVtuData()
{
	write_states_.writeToFile();
	const auto vtuData = write_states_.GetVtuData();
	write_states_.clear();
	return vtuData;
}<|MERGE_RESOLUTION|>--- conflicted
+++ resolved
@@ -409,13 +409,8 @@
 		gravity_indices.push_back(non_zero_gravity_[i].first);
 	}
 	// initialize gravity
-<<<<<<< HEAD
-	initialize_gravity_ = {};
-	size_t gravity_index_i = 0; // iterating through gravity_indices
-=======
 	initialize_time_step_ = {};
 	size_t gravity_index_i = 0; // iterating through gravity_indeces
->>>>>>> 0f85134b
 	for (size_t i = 0; i < solid_body_list_.size(); i++)
 	{
 		// check if i is in indices_gravity
