/* -------------------------------------------------------------------------*
*								SPHinXsys									*
* --------------------------------------------------------------------------*
* SPHinXsys (pronunciation: s'finksis) is an acronym from Smoothed Particle	*
* Hydrodynamics for industrial compleX systems. It provides C++ APIs for	*
* physical accurate simulation and aims to model coupled industrial dynamic *
* systems including fluid, solid, multi-body dynamics and beyond with SPH	*
* (smoothed particle hydrodynamics), a meshless computational method using	*
* particle discretization.													*
*																			*
* SPHinXsys is partially funded by German Research Foundation				*
* (Deutsche Forschungsgemeinschaft) DFG HU1527/6-1, HU1527/10-1				*
* and HU1527/12-1.															*
*                                                                           *
* Portions copyright (c) 2017-2020 Technical University of Munich and		*
* the authors' affiliations.												*
*                                                                           *
* Licensed under the Apache License, Version 2.0 (the "License"); you may   *
* not use this file except in compliance with the License. You may obtain a *
* copy of the License at http://www.apache.org/licenses/LICENSE-2.0.        *
*                                                                           *
* --------------------------------------------------------------------------*/
/**
 * @file 	base_body.h
 * @brief 	This is the base classes of SPH bodies. The real body is for 
 *			that with cell linked list and the fictitious one does not.     
 * 			Before the definition of the SPH bodies, the shapes with complex 
 *			geometries, i.e. those are produced by advanced binary operation, 
 * 			such as intersection, should be produced first.
 * 			Then, all shapes used in body definition should be either contain 
 * 			or not contain each other. 
 *			Partial overlap between them are not premitted.
 * @author	Luhui Han, Chi ZHang and Xiangyu Hu
 */


#ifndef BASE_BODY_H
#define BASE_BODY_H



#include "base_data_package.h"
#include "sph_data_conainers.h"
#include "particle_adaptation.h"
#include "all_particle_generators.h"
#include "particle_sorting.h"

#include <string>

namespace SPH 
{
	class SPHSystem;
	class ParticleAdaptation;
	class BaseParticles;
	class BaseMeshCellLinkedList;
	class SPHBodyRelation;
	class ComplexShape;
	class Tree;
	class LevelSetComplexShape;

	/**
	 * @class SPHBody
	 * @brief SPHBody is a base body with basic data and functions.
	 *		  Its derived class can be a real fluid body, a real deformable solid body,
	 *        a static or moving solid body or a fictitious body.
	 * 		  Note that only real bodies have cell linked list.
	 */
	class SPHBody
	{
	protected:
		SPHSystem& sph_system_;
		std::string body_name_;
		bool newly_updated_;		/**< whether this body is in a newly updated state */
		BoundingBox body_domain_bounds_; /**< Computational domain bounds for boundary conditions. */
		bool prescribed_body_bounds_;
		Real sph_body_resolution_ref_;
	public:
		ParticleAdaptation* particle_adaptation_;	/**< Particle adapation policy. */
		ParticleGenerator* particle_generator_;	/**< Particle generator manner */
		BaseParticles* base_particles_;				/**< Base particles of this body. */
		PositionsAndVolumes body_input_points_volumes_; /**< For direct generate particles. Note this should be moved to direct generator. */
		ComplexShape*  body_shape_;		/** describe the geometry of the body*/
		size_t number_of_particles_;				/**< Number of real particles of the body. */
		Tree* tree_;					/** Tree for creating network. */
		/**
		 * @brief particle by cells lists is for parallel splitting algorithm.
		 * All particles in each cell are collected together.
		 * If two partiles each belongs two different cell entries,
		 * they have no interaction because they are too far.
		 */
		SplitCellLists split_cell_lists_;

		StdVec<SPHBodyRelation*> body_relations_; /**< all contact relations centered from this body **/

		explicit SPHBody(SPHSystem &sph_system, std::string body_name, 
			ParticleAdaptation* particle_adaptation = new ParticleAdaptation(),
			ParticleGenerator* particle_generator = new ParticleGeneratorLattice());
		explicit SPHBody(SPHSystem &sph_system, std::string body_name, Real sph_body_resolution_ref, 
			ParticleAdaptation* particle_adaptation = new ParticleAdaptation(),
			ParticleGenerator* particle_generator = new ParticleGeneratorLattice());
		virtual ~SPHBody() {};

		std::string getBodyName();
		SPHSystem& getSPHSystem();
		Real getSPHBodyResolutionRef() { return sph_body_resolution_ref_; };
		void setNewlyUpdated() { newly_updated_ = true; };
		void setNotNewlyUpdated() { newly_updated_ = false; };
		bool checkNewlyUpdated() { return newly_updated_; };

		void setBodyDomainBounds(BoundingBox body_domain_bounds) { body_domain_bounds_ = body_domain_bounds; };
		BoundingBox getBodyDomainBounds() { return body_domain_bounds_; };
		BoundingBox findBodyDomainBounds();
		BoundingBox getSPHSystemBounds();

		/** This will be called in BaseParticle constructor
		 * and is important because particles are not defined in SPHBody constructor.  */
		virtual void assignBaseParticles(BaseParticles* base_particles);
		void allocateConfigurationMemoriesForBufferParticles();

		virtual void writeParticlesToVtuFile(std::ofstream &output_file);
		virtual void writeParticlesToPltFile(std::ofstream &output_file);
		virtual void writeParticlesToXmlForRestart(std::string &filefullpath);
		virtual void readParticlesFromXmlForRestart(std::string &filefullpath);
		virtual void writeToXmlForReloadParticle(std::string &filefullpath);
		virtual void readFromXmlForReloadParticle(std::string &filefullpath);
		virtual SPHBody* ThisObjectPtr() {return this;};
	};
	/**
	 * @class RealBody
	 * @brief Derived class from SPHBody. 
	 * With inner particle configuration or inner interactions.
	 */
	class RealBody : public SPHBody
	{
	public:
		ParticleSorting particle_sorting_;
		BaseMeshCellLinkedList* mesh_cell_linked_list_; /**< Cell linked mesh of this body. */

		RealBody(SPHSystem &sph_system, std::string body_name, ParticleAdaptation* particle_adaptation,
			ParticleGenerator* particle_generator = new ParticleGeneratorLattice());
		RealBody(SPHSystem &sph_system, std::string body_name, Real sph_body_resolution_ref, ParticleAdaptation* particle_adaptation, 
			ParticleGenerator* particle_generator = new ParticleGeneratorLattice());
		virtual ~RealBody() {};

		/** This will be called in BaseParticle constructor
		 * and is important because particles are not defined in FluidBody constructor.  */
		virtual void assignBaseParticles(BaseParticles* base_particles) override;
		virtual void sortParticleWithMeshCellLinkedList();
		virtual void updateCellLinkedList();
	};

	/**
	 * @class FictitiousBody.
	 * @brief Derived class from SPHBody. 
	 * Without inner configuration or inner interaction.
	 */
	class FictitiousBody : public SPHBody
	{
	public:
		FictitiousBody(SPHSystem& system, std::string body_name, 
			ParticleAdaptation* particle_adaptation = new  ParticleAdaptation(),
			ParticleGenerator* particle_generator = new ParticleGeneratorDirect());
		virtual ~FictitiousBody() {};
	};

	/**
	 * @class BodyPart
	 * @brief An abstract auxillary class for SPHBody to indicate a part of the body.
	 */
	class BodyPart
	{
	public:
		BodyPart(SPHBody *body, std::string body_part_name) : 
			body_(body), body_part_name_(body_part_name) {};
		virtual ~BodyPart() {};

		SPHBody* getBody() { return body_; };
		std::string BodyPartName() { return body_part_name_; };
	protected:
		SPHBody* body_;
		std::string body_part_name_;

		virtual void tagBodyPart() = 0;
	};

	/**
	 * @class BodyPartByShape
	 * @brief An auxillary class for SPHBody to indicate 
	 * a part of the body defined by a presribed complex shape.
	 */
	class BodyPartByShape : public BodyPart
	{
	public:
		BodyPartByShape(SPHBody* body, std::string body_part_name);
		virtual ~BodyPartByShape() {};

		ComplexShape* getBodyPartShape() { return body_part_shape_; };
		BoundingBox BodyPartBounds();
	protected:
		ComplexShape* body_part_shape_;
	};
	/**
	 * @class BodyPartByParticle
	 * @brief An auxillary class for SPHBody to 
	 * indicate a part of the body moving together with particles.
	 */
	class BodyPartByParticle : public BodyPartByShape
	{
	public:
		IndexVector body_part_particles_; /**< Collection particle in this body part. */

		BodyPartByParticle(SPHBody* body, std::string body_part_name)
			: BodyPartByShape(body, body_part_name) {};
		virtual ~BodyPartByParticle() {};
	protected:
		void tagAParticle(size_t particle_index);
		virtual void tagBodyPart() override;
	};

	/**
	 * @class ShapeSurface
	 * @brief A auxillary class for Body to
	 * indicate the surface of a shape
	 */
	class ShapeSurface : public BodyPartByParticle
	{
	public:
		ShapeSurface(SPHBody* body);
		virtual~ShapeSurface() {};

	protected:
		Real particle_spacing_min_;
		virtual void tagBodyPart() override;
	};

	/**
	 * @class ShapeSurfaceLayer
	 * @brief A auxillary class for Body to
	 * indicate the particles within the inner layers of a shape
	 */
	class ShapeSurfaceLayer : public BodyPartByParticle
	{
	public:
		ShapeSurfaceLayer(SPHBody* body, Real layer_thickness = 3.0);
		virtual~ShapeSurfaceLayer() {};

	protected:
		Real thickness_threshold_;

		virtual void tagBodyPart() override;
	};

	/**
	 * @class BodyPartByCell
	 * @brief An auxillary class for SPHBody to
	 * indicate a part of the body fixed in space defined by mesh cells.
	 */
	using namespace std::placeholders;
	class BodyPartByCell : public BodyPartByShape
	{
	protected:
		RealBody* real_body_;
		typedef std::function<bool(Vecd, Real)> CheckIncludedFunctor;
		CheckIncludedFunctor checkIncluded_;

		/** all cells near or contained by the body part shape are included */
		virtual bool checkIncluded(Vecd cell_position, Real threshold);
		virtual void tagBodyPart() override;
	public:
		CellLists body_part_cells_; /**< Collection of cells to indicate the body part. */

		BodyPartByCell(RealBody *real_body, std::string body_part_name);
		virtual ~BodyPartByCell() {};
	};

	/**
	 * @class NearShapeSurface
	 * @brief An auxillary class for SPHBody to
	 * indicate the region close to the surface of shape.
	 */
	class NearShapeSurface : public BodyPartByCell
	{
	public:
		/** for the case that the body part shape is not that of the body */
		NearShapeSurface(RealBody* real_body, ComplexShape* complex_shape, std::string body_part_name);
		/** for the case that the body part is the surface of the body shape */
		NearShapeSurface(RealBody* real_body);
		virtual ~NearShapeSurface() {};

		LevelSetComplexShape* getLevelSetComplexShape();
	protected:
		LevelSetComplexShape* level_set_complex_shape_;
		/** only cells near the surface of the body part shape are included */
		virtual bool checkIncluded(Vecd cell_position, Real threshold) override;
	};
<<<<<<< HEAD
}
#endif //BASE_BODY_H
=======
	
	/**
	 * @class TreeLeaves
	 * @brief A auxillary class for a Tree-like Body to
	 * indicate the leaves particle from tree data. 
	 */
	class TreeLeaves : public BodyPartByParticle
	{
	public:
		TreeLeaves(SPHBody* body);
		virtual~TreeLeaves() {};

	protected:
		virtual void tagBodyPart() override;
	};
}
>>>>>>> 1e17d459
<|MERGE_RESOLUTION|>--- conflicted
+++ resolved
@@ -293,10 +293,6 @@
 		/** only cells near the surface of the body part shape are included */
 		virtual bool checkIncluded(Vecd cell_position, Real threshold) override;
 	};
-<<<<<<< HEAD
-}
-#endif //BASE_BODY_H
-=======
 	
 	/**
 	 * @class TreeLeaves
@@ -313,4 +309,4 @@
 		virtual void tagBodyPart() override;
 	};
 }
->>>>>>> 1e17d459
+#endif //BASE_BODY_H