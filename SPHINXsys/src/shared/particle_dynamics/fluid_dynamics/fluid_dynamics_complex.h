/* -----------------------------------------------------------------------------*
 *                               SPHinXsys                                      *
 * -----------------------------------------------------------------------------*
 * SPHinXsys (pronunciation: s'finksis) is an acronym from Smoothed Particle    *
 * Hydrodynamics for industrial compleX systems. It provides C++ APIs for       *
 * physical accurate simulation and aims to model coupled industrial dynamic    *
 * systems including fluid, solid, multi-body dynamics and beyond with SPH      *
 * (smoothed particle hydrodynamics), a meshless computational method using     *
 * particle discretization.                                                     *
 *                                                                              *
 * SPHinXsys is partially funded by German Research Foundation                  *
 * (Deutsche Forschungsgemeinschaft) DFG HU1527/6-1, HU1527/10-1,               *
 * HU1527/12-1 and HU1527/12-4.                                                 *
 *                                                                              *
 * Portions copyright (c) 2017-2022 Technical University of Munich and          *
 * the authors' affiliations.                                                   *
 *                                                                              *
 * Licensed under the Apache License, Version 2.0 (the "License"); you may      *
 * not use this file except in compliance with the License. You may obtain a    *
 * copy of the License at http://www.apache.org/licenses/LICENSE-2.0.           *
 *                                                                              *
 * -----------------------------------------------------------------------------*/
/**
 * @file fluid_dynamics_complex.h
 * @brief Here, we define the algorithm classes for complex fluid dynamics,
 * which is involving with either solid walls (with suffix WithWall)
 * or/and other bodies treated as wall for the fluid (with suffix Complex).
 * @author	Chi Zhang and Xiangyu Hu
 */

#ifndef FLUID_DYNAMICS_COMPLEX_H
#define FLUID_DYNAMICS_COMPLEX_H

#include "fluid_dynamics_inner.h"
#include "fluid_dynamics_inner.hpp"
#include "solid_body.h"
#include "solid_particles.h"

namespace SPH
{
	namespace fluid_dynamics
	{
		typedef DataDelegateContact<FluidParticles, SolidParticles, DataDelegateEmptyBase>
			FluidWallData;
		typedef DataDelegateContact<FluidParticles, BaseParticles, DataDelegateEmptyBase>
			FluidContactData;
		typedef DataDelegateContact<FluidParticles, SolidParticles> FSIContactData;
		/**
		 * @class InteractionWithWall
		 * @brief Base class adding interaction with wall to general relaxation process
		 */
		template <class BaseIntegrationType>
		class InteractionWithWall : public BaseIntegrationType, public FluidWallData
		{
		public:
			template <class BaseBodyRelationType, typename... Args>
			InteractionWithWall(BaseContactRelation &wall_contact_relation,
							   BaseBodyRelationType &base_body_relation, Args &&...args);
			template <typename... Args>
			InteractionWithWall(ComplexRelation &fluid_wall_relation, Args &&...args)
				: InteractionWithWall(fluid_wall_relation.contact_relation_,
									 fluid_wall_relation.inner_relation_, std::forward<Args>(args)...) {}
			virtual ~InteractionWithWall(){};

		protected:
			StdVec<Real> wall_inv_rho0_;
			StdVec<StdLargeVec<Real> *> wall_mass_;
			StdVec<StdLargeVec<Vecd> *> wall_vel_ave_, wall_acc_ave_, wall_n_;
		};
		/**
		 * @class DensitySummation
		 * @brief computing density by summation considering contribution from contact bodies
		 */
		template <class DensitySummationInnerType>
		class DensitySummation : public BaseInteractionComplex<DensitySummationInnerType, FluidContactData>
		{
		public:
			template <typename... Args>
			DensitySummation(Args &&...args);
			virtual ~DensitySummation(){};
			void interaction(size_t index_i, Real dt = 0.0);

		protected:
			StdVec<Real> contact_inv_rho0_;
			StdVec<StdLargeVec<Real> *> contact_mass_;
		};
		/** the instance without considering free surface */
		using DensitySummationComplex = DensitySummation<DensitySummationInner>;

		/**
<<<<<<< HEAD
		 * @class BaseViscousAccelerationWithWall
		 * @brief template class viscous acceleration together with wall boundary condition
=======
		* @class DensitySummationVariableSmoothingLength
		* @brief computing density by summation considering  contribution from contact bodies
		*/
		template <class DensitySummationInnerVariableSmoothingLengthType>
		class DensitySummationVariableSmoothingLength : public ParticleDynamicsComplex<DensitySummationInnerVariableSmoothingLengthType, FluidContactData>
		{
		public:
			DensitySummationVariableSmoothingLength(BaseBodyRelationInner &inner_relation, BaseBodyRelationContact &contact_relation);
			explicit DensitySummationVariableSmoothingLength(ComplexBodyRelation &complex_relation);
			DensitySummationVariableSmoothingLength(ComplexBodyRelation &complex_relation, BaseBodyRelationContact &extra_contact_relation);
			virtual ~DensitySummationVariableSmoothingLength() {};
	
			void interaction(size_t index_i, Real dt = 0.0);

		protected:
			StdVec<Real> contact_inv_rho0_;
			StdVec<StdLargeVec<Real> *> contact_mass_;

			virtual void prepareContactData() override;
		};
		/** the case with variable smoothing length without free surface */
		using DensitySummationComplexVariableSmoothingLength = DensitySummationVariableSmoothingLength<DensitySummationInnerVariableSmoothingLength>;


		/**
		 * @class ViscousWithWall
		 * @brief  template class viscous acceleration with wall boundary
>>>>>>> 119cc5c6
		 */
		template <class ViscousAccelerationInnerType>
		class BaseViscousAccelerationWithWall : public InteractionWithWall<ViscousAccelerationInnerType>
		{
		public:
			template <typename... Args>
			BaseViscousAccelerationWithWall(Args &&...args)
				: InteractionWithWall<ViscousAccelerationInnerType>(std::forward<Args>(args)...){};
			virtual ~BaseViscousAccelerationWithWall(){};
			void interaction(size_t index_i, Real dt = 0.0);
		};

		using ViscousAccelerationWithWall = BaseViscousAccelerationWithWall<ViscousAccelerationInner>;

		/**
		 * @class TransportVelocityCorrectionComplex
		 * @brief  transport velocity correction considering the contribution from contact bodies
		 */
		class TransportVelocityCorrectionComplex
			: public BaseInteractionComplex<TransportVelocityCorrectionInner, FluidContactData>
		{
		public:
			template <typename... Args>
			TransportVelocityCorrectionComplex(Args &&...args)
				: BaseInteractionComplex<TransportVelocityCorrectionInner, FluidContactData>(
					  std::forward<Args>(args)...){};
			virtual ~TransportVelocityCorrectionComplex(){};
			void interaction(size_t index_i, Real dt = 0.0);
		};

		/**
		 * @class BaseIntegration1stHalfWithWall
		 * @brief  template class pressure relaxation scheme together with wall boundary
		 */
		template <class BaseIntegration1stHalfType>
		class BaseIntegration1stHalfWithWall : public InteractionWithWall<BaseIntegration1stHalfType>
		{
		public:
			template <typename... Args>
			BaseIntegration1stHalfWithWall(Args &&...args)
				: InteractionWithWall<BaseIntegration1stHalfType>(std::forward<Args>(args)...){};
			virtual ~BaseIntegration1stHalfWithWall(){};
			void interaction(size_t index_i, Real dt = 0.0);

		protected:
			virtual Vecd computeNonConservativeAcceleration(size_t index_i) override;
		};

		using Integration1stHalfWithWall = BaseIntegration1stHalfWithWall<Integration1stHalf>;
		using Integration1stHalfRiemannWithWall = BaseIntegration1stHalfWithWall<Integration1stHalfRiemann>;

		/**
		 * @class BaseExtendIntegration1stHalfWithWall
		 * @brief template class for pressure relaxation scheme with wall boundary
		 * and considering non-conservative acceleration term and wall penalty to prevent
		 * particle penetration.
		 */
		template <class BaseIntegration1stHalfType>
		class BaseExtendIntegration1stHalfWithWall : public BaseIntegration1stHalfWithWall<BaseIntegration1stHalfType>
		{
		public:
			template <class BaseBodyRelationType, typename... Args>
			BaseExtendIntegration1stHalfWithWall(BaseContactRelation &wall_contact_relation,
												 BaseBodyRelationType &base_body_relation,
												 Args &&...args, Real penalty_strength = 1.0)
				: BaseIntegration1stHalfWithWall<BaseIntegration1stHalfType>(
					  wall_contact_relation, base_body_relation, std::forward<Args>(args)...),
				  penalty_strength_(penalty_strength)
			{
				this->particles_->registerVariable(non_cnsrv_acc_, "NonConservativeAcceleration");
			};
			template <typename... Args>
			BaseExtendIntegration1stHalfWithWall(ComplexRelation &fluid_wall_relation,
												 Args &&...args, Real penalty_strength = 1.0)
				: BaseExtendIntegration1stHalfWithWall(fluid_wall_relation.contact_relation_,
													   fluid_wall_relation.inner_relation_,
													   std::forward<Args>(args)..., penalty_strength){};
			virtual ~BaseExtendIntegration1stHalfWithWall(){};
			void initialization(size_t index_i, Real dt = 0.0);
			void interaction(size_t index_i, Real dt = 0.0);

		protected:
			Real penalty_strength_;
			StdLargeVec<Vecd> non_cnsrv_acc_;

			virtual Vecd computeNonConservativeAcceleration(size_t index_i) override;
		};

		using ExtendIntegration1stHalfRiemannWithWall = BaseExtendIntegration1stHalfWithWall<Integration1stHalfRiemann>;

		/**
		 * @class BaseIntegration2ndHalfWithWall
		 * @brief template density relaxation scheme without using different Riemann solvers.
		 * The difference from the free surface version is that no Riemann problem is applied
		 */
		template <class BaseIntegration2ndHalfType>
		class BaseIntegration2ndHalfWithWall : public InteractionWithWall<BaseIntegration2ndHalfType>
		{
		public:
			template <typename... Args>
			BaseIntegration2ndHalfWithWall(Args &&...args)
				: InteractionWithWall<BaseIntegration2ndHalfType>(std::forward<Args>(args)...){};
			virtual ~BaseIntegration2ndHalfWithWall(){};
			void interaction(size_t index_i, Real dt = 0.0);
		};

		using Integration2ndHalfWithWall = BaseIntegration2ndHalfWithWall<Integration2ndHalf>;
		using Integration2ndHalfRiemannWithWall = BaseIntegration2ndHalfWithWall<Integration2ndHalfRiemann>;

		/**
		 * @class Oldroyd_BIntegration1stHalfWithWall
		 * @brief  first half of the pressure relaxation scheme using Riemann solver.
		 */
		class Oldroyd_BIntegration1stHalfWithWall : public BaseIntegration1stHalfWithWall<Oldroyd_BIntegration1stHalf>
		{
		public:
			explicit Oldroyd_BIntegration1stHalfWithWall(ComplexRelation &fluid_wall_relation)
				: BaseIntegration1stHalfWithWall<Oldroyd_BIntegration1stHalf>(fluid_wall_relation){};

			virtual ~Oldroyd_BIntegration1stHalfWithWall(){};
			void interaction(size_t index_i, Real dt = 0.0);
		};

		/**
		 * @class Oldroyd_BIntegration2ndHalfWithWall
		 * @brief  second half of the pressure relaxation scheme using Riemann solver.
		 */
		class Oldroyd_BIntegration2ndHalfWithWall : public BaseIntegration2ndHalfWithWall<Oldroyd_BIntegration2ndHalf>
		{
		public:
			explicit Oldroyd_BIntegration2ndHalfWithWall(ComplexRelation &fluid_wall_relation)
				: BaseIntegration2ndHalfWithWall<Oldroyd_BIntegration2ndHalf>(fluid_wall_relation){};

			virtual ~Oldroyd_BIntegration2ndHalfWithWall(){};
			void interaction(size_t index_i, Real dt = 0.0);
		};
	}
}
#endif // FLUID_DYNAMICS_COMPLEX_H<|MERGE_RESOLUTION|>--- conflicted
+++ resolved
@@ -88,10 +88,6 @@
 		using DensitySummationComplex = DensitySummation<DensitySummationInner>;
 
 		/**
-<<<<<<< HEAD
-		 * @class BaseViscousAccelerationWithWall
-		 * @brief template class viscous acceleration together with wall boundary condition
-=======
 		* @class DensitySummationVariableSmoothingLength
 		* @brief computing density by summation considering  contribution from contact bodies
 		*/
@@ -119,7 +115,6 @@
 		/**
 		 * @class ViscousWithWall
 		 * @brief  template class viscous acceleration with wall boundary
->>>>>>> 119cc5c6
 		 */
 		template <class ViscousAccelerationInnerType>
 		class BaseViscousAccelerationWithWall : public InteractionWithWall<ViscousAccelerationInnerType>
