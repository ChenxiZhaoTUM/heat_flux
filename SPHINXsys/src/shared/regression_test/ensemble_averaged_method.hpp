--- conflicted
+++ resolved
@@ -41,7 +41,6 @@
 		for (int snapshot_index = 0; snapshot_index != SMIN(this->snapshot_, this->number_of_snapshot_old_); ++snapshot_index)
 			for (int observation_index = 0; observation_index != this->observation_; ++observation_index)
 				for (int run_index = 0; run_index != this->number_of_run_; ++run_index)
-<<<<<<< HEAD
 				{
 					variance_new[snapshot_index][observation_index] += SMAX(variance[snapshot_index][observation_index], 
 						variance_new[snapshot_index][observation_index],
@@ -49,11 +48,6 @@
 						std::pow(meanvalue_new[snapshot_index][observation_index] * 1.0e-2, 2) );
 				}
 	};
-=======
-					variance_new[snapshot_index][observation_index] = SMAX(variance[snapshot_index][observation_index], variance_new[snapshot_index][observation_index],
-						std::pow((result[run_index][snapshot_index][observation_index] - meanvalue_new[snapshot_index][observation_index]), 2), std::pow(meanvalue_new[snapshot_index][observation_index] * 1.0e-2, 2));
-	}
->>>>>>> 2ca51cfb
 	//=================================================================================================//
 	template<class ObserveMethodType>
 	void RegressionTestEnsembleAveraged<ObserveMethodType>::calculateNewVariance(TripleVec<Vecd> &result, 
@@ -62,7 +56,6 @@
 		for (int snapshot_index = 0; snapshot_index != SMIN(this->snapshot_, this->number_of_snapshot_old_); ++snapshot_index) 
 			for (int observation_index = 0; observation_index != this->observation_; ++observation_index) 
 				for (int run_index = 0; run_index != this->number_of_run_; ++run_index) 
-<<<<<<< HEAD
 					for (int i = 0; i != variance[0][0].size(); ++i)
 					{
 						variance_new[snapshot_index][observation_index][i] = SMAX(variance[snapshot_index][observation_index][i], 
@@ -71,13 +64,6 @@
 							std::pow(meanvalue_new[snapshot_index][observation_index][i] * 1.0e-2, 2) );
 					}
 	};
-=======
-					for (int dimension_index = 0; dimension_index != variance[0][0].size(); ++dimension_index) 
-						variance_new[snapshot_index][observation_index][dimension_index] = SMAX(variance[snapshot_index][observation_index][dimension_index], variance_new[snapshot_index][observation_index][dimension_index],
-							std::pow((result[run_index][snapshot_index][observation_index][dimension_index] - meanvalue_new[snapshot_index][observation_index][dimension_index]), 2),
-							std::pow(meanvalue_new[snapshot_index][observation_index][dimension_index] * 1.0e-2, 2));
-	}
->>>>>>> 2ca51cfb
 	//=================================================================================================//
 	template<class ObserveMethodType>
 	void RegressionTestEnsembleAveraged<ObserveMethodType>::calculateNewVariance(TripleVec<Matd> &result,
@@ -86,7 +72,6 @@
 		for (int snapshot_index = 0; snapshot_index != SMIN(this->snapshot_, this->number_of_snapshot_old_); ++snapshot_index)
 			for (int observation_index = 0; observation_index != this->observation_; ++observation_index)
 				for (int run_index = 0; run_index != this->number_of_run_; ++run_index)
-<<<<<<< HEAD
 					for (size_t i = 0; i != variance[0][0].size(); ++i)
 						for (size_t j = 0; j != variance[0][0].size(); ++j)
 						{
@@ -96,14 +81,6 @@
 								std::pow(meanvalue_new[snapshot_index][observation_index](i,j) * 1.0e-2, 2));
 						}
 	};
-=======
-					for (size_t dimension_index_i = 0; dimension_index_i != variance[0][0].size(); ++dimension_index_i)
-						for (size_t dimension_index_j = 0; dimension_index_j != variance[0][0].size(); ++dimension_index_j)
-							variance_new[snapshot_index][observation_index][dimension_index_i][dimension_index_j] = SMAX(variance[snapshot_index][observation_index][dimension_index_i][dimension_index_j], variance_new[snapshot_index][observation_index][dimension_index_i][dimension_index_j],
-								std::pow((result[run_index][snapshot_index][observation_index][dimension_index_i][dimension_index_j] - meanvalue_new[snapshot_index][observation_index][dimension_index_i][dimension_index_j]), 2),
-								std::pow(meanvalue_new[snapshot_index][observation_index][dimension_index_i][dimension_index_j] * 1.0e-2, 2));
-	}
->>>>>>> 2ca51cfb
 	//=================================================================================================//
 	template<class ObserveMethodType>
 	int RegressionTestEnsembleAveraged<ObserveMethodType>::compareParameter(std::string par_name, 
@@ -138,13 +115,8 @@
 												(parameter_new[snapshot_index][observation_index][i] + TinyReal) );
 					if (relative_value_ > threshold[i])
 					{
-<<<<<<< HEAD
 						std::cout << par_name << ": " << this->quantity_name_ << "[" << observation_index << "][" << i << "] in " << this->element_tag_[snapshot_index]
 							<< " is not converged, and difference is " << relative_value_ << endl;
-=======
-						std::cout << par_name << ": " << this->quantity_name_ << "[" << observation_index << "][" << dimension_index << "] in " << this->element_tag_[snapshot_index]
-							<< " is not converged, and difference is " << relative_value_ << std::endl;
->>>>>>> 2ca51cfb
 						count++;
 					}
 				}
@@ -165,13 +137,8 @@
 							/ (parameter_new[snapshot_index][observation_index](i,j) + TinyReal);
 						if (relative_value_ > threshold(i,j))
 						{
-<<<<<<< HEAD
 							std::cout << par_name << ": " << this->quantity_name_ << "[" << observation_index << "][" << i << "][" << j << " ] in "
 								<< this->element_tag_[snapshot_index] << " is not converged, and difference is " << relative_value_ << endl;
-=======
-							std::cout << par_name << ": " << this->quantity_name_ << "[" << observation_index << "][" << dimension_index_i << "][" << dimension_index_j << " ] in "
-								<< this->element_tag_[snapshot_index] << " is not converged, and difference is " << relative_value_ << std::endl;
->>>>>>> 2ca51cfb
 							count++;
 						}
 					}
@@ -215,17 +182,12 @@
 											variance[snapshot_index + diff][observation_index][i]) / (variance[snapshot_index + diff][observation_index][i] + TinyReal);
 					if (relative_value_ > 0.01)
 					{
-<<<<<<< HEAD
 						std::cout << this->quantity_name_ << "[" << observation_index << "][" << i << "] in " << this->element_tag_[snapshot_index] << 
 									" is beyond the exception, and difference is "
 							<< relative_value_ << endl;
 						std::cout << "Current: " << current_result[snapshot_index][observation_index][i] << endl;
 						std::cout << "Mean " << meanvalue[snapshot_index + diff][observation_index][i] << endl;
 						std::cout << "Variance" << variance[snapshot_index + diff][observation_index][i] << endl;
-=======
-						std::cout << this->quantity_name_ << "[" << observation_index << "][" << dimension_index << "] in " << this->element_tag_[snapshot_index] << " is beyond the exception, and difference is "
-							<< relative_value_ << std::endl;
->>>>>>> 2ca51cfb
 						count++;
 					}
 				}
@@ -253,13 +215,8 @@
 												variance[snapshot_index + diff][observation_index](i,j) ) / variance[snapshot_index + diff][observation_index](i,j);
 						if (relative_value_ > 0.01)
 						{
-<<<<<<< HEAD
 							std::cout << this->quantity_name_ << "[" << observation_index << "][" << i << "] in " << this->element_tag_[snapshot_index] << 
 										" is beyond the exception, and difference is " << relative_value_ << endl;
-=======
-							std::cout << this->quantity_name_ << "[" << observation_index << "][" << dimension_index_i << "] in " << this->element_tag_[snapshot_index] << " is beyond the exception, and difference is "
-								<< relative_value_ << std::endl;
->>>>>>> 2ca51cfb
 							count++;
 						}
 					}
