<<<<<<< HEAD
/* -------------------------------------------------------------------------*
 *								SPHinXsys									*
 * -------------------------------------------------------------------------*
 * SPHinXsys (pronunciation: s'finksis) is an acronym from Smoothed Particle*
 * Hydrodynamics for industrial compleX systems. It provides C++ APIs for	*
 * physical accurate simulation and aims to model coupled industrial dynamic*
 * systems including fluid, solid, multi-body dynamics and beyond with SPH	*
 * (smoothed particle hydrodynamics), a meshless computational method using	*
 * particle discretization.													*
 *																			*
 * SPHinXsys is partially funded by German Research Foundation				*
 * (Deutsche Forschungsgemeinschaft) DFG HU1527/6-1, HU1527/10-1,			*
 *  HU1527/12-1 and HU1527/12-4													*
 *                                                                          *
 * Portions copyright (c) 2017-2022 Technical University of Munich and		*
 * the authors' affiliations.												*
 *                                                                          *
 * Licensed under the Apache License, Version 2.0 (the "License"); you may  *
 * not use this file except in compliance with the License. You may obtain a*
 * copy of the License at http://www.apache.org/licenses/LICENSE-2.0.       *
 *                                                                          *
 * ------------------------------------------------------------------------*/
/**
* @file 	multi_polygon_shape.h
* @brief 	Here, we define the 2D geometric algorithms. they are based on the boost library. 
* @details 	The idea is to define complex geometry based on shapes, usually
* 			multi-polygon using boost library. we propose only very simple combination
* 			that the region is composed of shapes without intersection.
* 			That is, the shapes are those contain each other or without overlap.
* 			This strict requirement suggests that complex shapes should be finished
* 			already in modeling using related binary operations before it is included.
 * @author	Chi ZHang and Xiangyu Hu
 */
=======
/* -----------------------------------------------------------------------------*
 *                               SPHinXsys                                      *
 * -----------------------------------------------------------------------------*
 * SPHinXsys (pronunciation: s'finksis) is an acronym from Smoothed Particle    *
 * Hydrodynamics for industrial compleX systems. It provides C++ APIs for       *
 * physical accurate simulation and aims to model coupled industrial dynamic    *
 * systems including fluid, solid, multi-body dynamics and beyond with SPH      *
 * (smoothed particle hydrodynamics), a meshless computational method using     *
 * particle discretization.                                                     *
 *                                                                              *
 * SPHinXsys is partially funded by German Research Foundation                  *
 * (Deutsche Forschungsgemeinschaft) DFG HU1527/6-1, HU1527/10-1,               *
 * HU1527/12-1 and HU1527/12-4.                                                 *
 *                                                                              *
 * Portions copyright (c) 2017-2022 Technical University of Munich and          *
 * the authors' affiliations.                                                   *
 *                                                                              *
 * Licensed under the Apache License, Version 2.0 (the "License"); you may      *
 * not use this file except in compliance with the License. You may obtain a    *
 * copy of the License at http://www.apache.org/licenses/LICENSE-2.0.           *
 *                                                                              *
 * -----------------------------------------------------------------------------*/
/**
* @file multi_polygon_shape.h
* @brief Here, we define the 2D geometric algorithms. they are based on the boost library. 
* @details The idea is to define complex geometry based on shapes, usually
* multi-polygon using boost library. we propose only very simple combination
* that the region is composed of shapes without intersection.
* That is, the shapes are those contain each other or without overlap.
* This strict requirement suggests that complex shapes should be finished
* already in modeling using related binary operations before it is included.
* @author	Luhui Han, Chi Zhang and Xiangyu Hu
*/
>>>>>>> 2ca51cfb

#ifndef MULTI_POLYGON_SHAPE_H
#define MULTI_POLYGON_SHAPE_H

#define _SILENCE_EXPERIMENTAL_FILESYSTEM_DEPRECATION_WARNING

#include <boost/geometry.hpp>
#include <boost/geometry/geometries/point_xy.hpp>
#include <boost/geometry/geometries/polygon.hpp>
#include <boost/geometry/geometries/adapted/boost_tuple.hpp>
#include <boost/geometry/strategies/transform.hpp>
#include <boost/geometry/strategies/transform/matrix_transformers.hpp>

#include "base_data_package.h"
#include "base_geometry.h"

#include <iostream>
#include <string>
#include <fstream>

BOOST_GEOMETRY_REGISTER_BOOST_TUPLE_CS(cs::cartesian)

using namespace boost::geometry;

namespace SPH
{

	/**
	 * @brief preclaimed classes.
	 */
	class Kernel;

	typedef model::polygon<model::d2::point_xy<Real>> boost_poly;
	typedef model::multi_polygon<boost_poly> boost_multi_poly;

	/**
	 * @class MultiPolygon
	 * @brief used to define a closed region
	 */
	class MultiPolygon
	{
	public:
		MultiPolygon(){};
		explicit MultiPolygon(const std::vector<Vecd> &points);
		explicit MultiPolygon(const Vecd &center, Real radius, int resolution);
		boost_multi_poly &getBoostMultiPoly() { return multi_poly_; };

		BoundingBox findBounds();
		bool checkContain(const Vecd &pnt, bool BOUNDARY_INCLUDED = true);
		Vecd findClosestPoint(const Vecd &probe_point);

		void addAMultiPolygon(MultiPolygon &multi_polygon, ShapeBooleanOps op);
		void addABoostMultiPoly(boost_multi_poly &boost_multi_poly, ShapeBooleanOps op);
		void addAPolygon(const std::vector<Vecd> &points, ShapeBooleanOps op);
		void addABox(Transform2d transform2d, const Vecd &halfsize, ShapeBooleanOps op);
		void addACircle(const Vecd &center, Real radius, int resolution, ShapeBooleanOps op);
		void addAPolygonFromFile(std::string file_path_name, ShapeBooleanOps op, Vecd translation = Vecd::Zero(), Real scale_factor = 1.0);

	protected:
		boost_multi_poly multi_poly_;
		boost_multi_poly MultiPolygonByBooleanOps(boost_multi_poly multi_poly_in,
												  boost_multi_poly multi_poly_op,
												  ShapeBooleanOps boolean_op);
	};

	/**
	 * @class MultiPolygonShape
	 * @brief A shape whose geometry is defined by a multi polygon.
	 */
	class MultiPolygonShape : public Shape
	{

	public:
		/** Default constructor. */
		explicit MultiPolygonShape(const std::string &shape_name) : Shape(shape_name){};
		explicit MultiPolygonShape(const MultiPolygon &multi_polygon, const std::string &shape_name = "MultiPolygonShape")
			: Shape(shape_name), multi_polygon_(multi_polygon){};
		virtual ~MultiPolygonShape(){};

		virtual bool isValid() override;
		virtual bool checkContain(const Vecd &probe_point, bool BOUNDARY_INCLUDED = true) override;
		virtual Vecd findClosestPoint(const Vecd &probe_point) override;

	protected:
		MultiPolygon multi_polygon_;

		virtual BoundingBox findBounds() override;
	};
}

#endif //MULTI_POLYGON_SHAPE_H<|MERGE_RESOLUTION|>--- conflicted
+++ resolved
@@ -1,4 +1,3 @@
-<<<<<<< HEAD
 /* -------------------------------------------------------------------------*
  *								SPHinXsys									*
  * -------------------------------------------------------------------------*
@@ -11,7 +10,7 @@
  *																			*
  * SPHinXsys is partially funded by German Research Foundation				*
  * (Deutsche Forschungsgemeinschaft) DFG HU1527/6-1, HU1527/10-1,			*
- *  HU1527/12-1 and HU1527/12-4													*
+ *  HU1527/12-1 and HU1527/12-4												*
  *                                                                          *
  * Portions copyright (c) 2017-2022 Technical University of Munich and		*
  * the authors' affiliations.												*
@@ -32,41 +31,6 @@
 * 			already in modeling using related binary operations before it is included.
  * @author	Chi ZHang and Xiangyu Hu
  */
-=======
-/* -----------------------------------------------------------------------------*
- *                               SPHinXsys                                      *
- * -----------------------------------------------------------------------------*
- * SPHinXsys (pronunciation: s'finksis) is an acronym from Smoothed Particle    *
- * Hydrodynamics for industrial compleX systems. It provides C++ APIs for       *
- * physical accurate simulation and aims to model coupled industrial dynamic    *
- * systems including fluid, solid, multi-body dynamics and beyond with SPH      *
- * (smoothed particle hydrodynamics), a meshless computational method using     *
- * particle discretization.                                                     *
- *                                                                              *
- * SPHinXsys is partially funded by German Research Foundation                  *
- * (Deutsche Forschungsgemeinschaft) DFG HU1527/6-1, HU1527/10-1,               *
- * HU1527/12-1 and HU1527/12-4.                                                 *
- *                                                                              *
- * Portions copyright (c) 2017-2022 Technical University of Munich and          *
- * the authors' affiliations.                                                   *
- *                                                                              *
- * Licensed under the Apache License, Version 2.0 (the "License"); you may      *
- * not use this file except in compliance with the License. You may obtain a    *
- * copy of the License at http://www.apache.org/licenses/LICENSE-2.0.           *
- *                                                                              *
- * -----------------------------------------------------------------------------*/
-/**
-* @file multi_polygon_shape.h
-* @brief Here, we define the 2D geometric algorithms. they are based on the boost library. 
-* @details The idea is to define complex geometry based on shapes, usually
-* multi-polygon using boost library. we propose only very simple combination
-* that the region is composed of shapes without intersection.
-* That is, the shapes are those contain each other or without overlap.
-* This strict requirement suggests that complex shapes should be finished
-* already in modeling using related binary operations before it is included.
-* @author	Luhui Han, Chi Zhang and Xiangyu Hu
-*/
->>>>>>> 2ca51cfb
 
 #ifndef MULTI_POLYGON_SHAPE_H
 #define MULTI_POLYGON_SHAPE_H
